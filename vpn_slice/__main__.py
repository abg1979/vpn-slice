#!/usr/bin/env python3

from __future__ import print_function
from sys import stderr, platform
import os, subprocess as sp
import argparse
from enum import Enum
from itertools import chain
from ipaddress import ip_network, ip_address, IPv4Address, IPv4Network, IPv6Address, IPv6Network, IPv6Interface
from time import sleep
from random import randint, choice, shuffle

try:
    from setproctitle import setproctitle
except ImportError:
    def setproctitle(title):
        pass

from .version import __version__
from .util import slurpy


def get_default_providers():
    global platform
    try:
        from .dnspython import DNSPythonProvider
    except ImportError:
        DNSPythonProvider = None

    if platform.startswith('linux'):
        from .linux import ProcfsProvider, Iproute2Provider, IptablesProvider, CheckTunDevProvider
        from .posix import DigProvider, PosixHostsFileProvider
        return dict(
            process = ProcfsProvider,
            route = Iproute2Provider,
            firewall = IptablesProvider,
            dns = DNSPythonProvider or DigProvider,
            hosts = PosixHostsFileProvider,
            prep = CheckTunDevProvider,
        )
    elif platform.startswith('darwin'):
        from .mac import PsProvider, BSDRouteProvider
        from .posix import PosixHostsFileProvider
        from .dnspython import DNSPythonProvider
        return dict(
            process = PsProvider,
            route = BSDRouteProvider,
            dns = DNSPythonProvider or DigProvider,
            hosts = PosixHostsFileProvider,
        )
    else:
        return dict(
            platform = OSError('Your platform, {}, is unsupported'.format(platform))
        )


def net_or_host_param(s):
    if '=' in s:
        hosts = s.split('=')
        ip = hosts.pop()
        return hosts, ip_address(ip)
    else:
        try:
            return ip_network(s, strict=False)
        except ValueError:
            return s


def names_for(host, domains, short=True, long=True):
    if '.' in host: first, rest = host.split('.', 1)
    else: first, rest = host, None
    if isinstance(domains, str): domains = (domains,)

    names = []
    if long:
        if rest: names.append(host)
        elif domains: names.append(host+'.'+domains[0])
    if short:
        if not rest: names.append(host)
        elif rest in domains: names.append(first)
    return names

########################################

def do_pre_init(env, args):
    global providers
    if 'prep' in providers:
        providers.prep.create_tunnel()
        providers.prep.prepare_tunnel()

def do_disconnect(env, args):
    global providers
    for pidfile in args.kill:
        try:
            pid = int(open(pidfile).read())
        except (IOError, ValueError):
            print("WARNING: could not read pid from %s" % pidfile, file=stderr)
        else:
            try: providers.process.kill(pid)
            except OSError as e:
                print("WARNING: could not kill pid %d from %s: %s" % (pid, pidfile, str(e)), file=stderr)
            else:
                if args.verbose:
                    print("Killed pid %d from %s" % (pid, pidfile), file=stderr)

    removed = providers.hosts.write_hosts({}, args.name)
    if args.verbose:
        print("Removed %d hosts from /etc/hosts" % removed, file=stderr)

    # delete explicit route to gateway
    try:
        providers.route.remove_route(env.gateway)
    except sp.CalledProcessError:
        print("WARNING: could not delete route to VPN gateway (%s)" % env.gateway, file=stderr)

    # remove firewall rule blocking incoming traffic
    if 'firewall' in providers and not args.incoming:
        try:
            providers.firewall.deconfigure_firewall(env.tundev)
        except sp.CalledProcessError:
            print("WARNING: failed to deconfigure firewall for VPN interface (%s)" % env.tundev, file=stderr)

def do_connect(env, args):
    global providers
    if args.banner and env.banner:
        print("Connect Banner:")
        for l in env.banner.splitlines(): print("| "+l)

    # set explicit route to gateway
    gwr = providers.route.get_route(env.gateway)
    providers.route.replace_route(
        env.gateway, **{k: gwr.get(k) for k in ('via', 'dev', 'src', 'mtu')})

    # drop incoming traffic from VPN
    if not args.incoming:
        if 'firewall' not in providers:
            print("WARNING: no firewall provider available; can't block incoming traffic", file=stderr)
        else:
            try:
                providers.firewall.configure_firewall(env.tundev)
                if args.verbose:
                    print("Blocked incoming traffic from VPN interface with iptables.", file=stderr)
            except sp.CalledProcessError:
                try:
                    providers.firewall.deconfigure_firewall(env.tundev)
                except sp.CalledProcessError:
                    pass
                print("WARNING: failed to block incoming traffic", file=stderr)

    # configure MTU
    mtu = env.mtu
    if mtu is None:
        dev = gwr.get('dev')
        if dev:
            dev_mtu = providers.route.get_link_info(dev).get('mtu')
            if dev_mtu:
                mtu = int(dev_mtu) - 88
        if mtu:
            print("WARNING: guessing MTU is %d (the MTU of %s - 88)" % (mtu, dev), file=stderr)
        else:
            mtu = 1412
            print("WARNING: guessing default MTU of %d (couldn't determine MTU of %s)" % (mtu, dev), file=stderr)
    providers.route.set_link_info(env.tundev, state='up', mtu=mtu)

    # set IPv4, IPv6 addresses for tunnel device
    if env.myaddr:
        providers.route.add_address(env.tundev, env.myaddr)
    if env.myaddr6:
        providers.route.add_address(env.tundev, env.myaddr6)

    # save routes for excluded subnets
    exc_subnets = [(dest, providers.route.get_route(dest)) for dest in args.exc_subnets]

    # set up routes to the DNS and Windows name servers, subnets, and local aliases
    ns = env.dns + env.dns6 + (env.nbns if args.nbns else [])
    for dest in chain(ns, args.subnets, args.aliases):
        providers.route.replace_route(dest, dev=env.tundev)
    else:
        providers.route.flush_cache()
        if args.verbose:
            print("Added routes for %d nameservers, %d subnets, %d aliases." % (len(ns), len(args.subnets), len(args.aliases)), file=stderr)

    # restore routes to excluded subnets
    for dest, exc_route in exc_subnets:
        providers.route.replace_route(dest, exc_route)
    else:
        providers.route.flush_cache()
        if args.verbose:
            print("Restored routes for %d excluded subnets." % len(exc_subnets), exc_subnets, file=stderr)

def do_post_connect(env, args):
    global providers
    # lookup named hosts for which we need routes and/or host_map entries
    # (the DNS/NBNS servers already have their routes)
    ip_routes = set()
    host_map = []

    if args.ns_hosts:
        ns_names = [ (ip, ('dns%d.%s' % (ii, args.name),)) for ii, ip in enumerate(env.dns + env.dns6) ]
        if args.nbns:
            ns_names += [ (ip, ('nbns%d.%s' % (ii, args.name),)) for ii, ip in enumerate(env.nbns) ]
        host_map += ns_names
        if args.verbose:
            print("Adding /etc/hosts entries for %d nameservers..." % len(ns_names), file=stderr)
            for ip, names in ns_names:
                print("  %s = %s" % (ip, ', '.join(map(str, names))), file=stderr)

    if args.verbose:
        print("Looking up %d hosts using VPN DNS servers..." % len(args.hosts), file=stderr)
    providers.dns.configure(dns_servers=(env.dns + env.dns6), search_domains=args.domain, bind_addresses=env.myaddrs)
    for host in args.hosts:
        try:
           ips = providers.dns.lookup_host(host)
        except Exception as e:
            print("WARNING: Lookup for %s on VPN DNS servers failed:\n\t%s" % (host, e), file=stderr)
        else:
            if ips is None:
                print("WARNING: Lookup for %s on VPN DNS servers returned nothing." % host, file=stderr)
            else:
                if args.verbose:
                    print("  %s = %s" % (host, ', '.join(map(str, ips))), file=stderr)
                ip_routes.update(ips)
                if args.host_names:
                    names = names_for(host, args.domain, args.short_names)
                    host_map.extend((ip, names) for ip in ips)
    for ip, aliases in args.aliases.items():
        host_map.append((ip, aliases))

    # add them to /etc/hosts
    if host_map:
        providers.hosts.write_hosts(host_map, args.name)
        if args.verbose:
            print("Added hostnames and aliases for %d addresses to /etc/hosts." % len(host_map), file=stderr)

    # add routes to hosts
    for ip in ip_routes:
        providers.route.replace_route(ip, dev=env.tundev)
    else:
        providers.route.flush_cache()
        if args.verbose:
            print("Added %d routes for named hosts." % len(ip_routes), file=stderr)

    # run DNS queries in background to prevent idle timeout
    if args.prevent_idle_timeout:
        dev = env.tundev
        dns = (env.dns + env.dns6)
        idle_timeout = env.idle_timeout
        setproctitle('vpn-slice --prevent-idle-timeout --name %s' % args.name)
        if args.verbose:
            print("Continuing in background as PID %d, attempting to prevent idle timeout every %d seconds." % (providers.process.pid(), idle_timeout))

        while True:
            delay = randint(2 * idle_timeout // 3, 9 * idle_timeout // 10)
            if args.verbose > 1:
                print("Sleeping %d seconds until we issue a DNS query to prevent idle timeout..." % delay, file=stderr)
            sleep(delay)

            # FIXME: netlink(7) may be a much better way to poll here
            if not providers.process.is_alive(args.ppid):
                print("Caller (PID %d) has terminated; idle preventer exiting." % args.ppid, file=stderr)
                break

            # pick random host or IP to look up without leaking any new information
            # about what we do/don't access within the VPN
            pool = args.hosts
            pool += map(str, chain(env.dns, env.dns6, env.nbns, ((r.network_address) for r in args.subnets if r.prefixlen==r.max_prefixlen)))
            dummy = choice(pool)
            shuffle(dns)
            if args.verbose > 1:
                print("Issuing DNS lookup of %s to prevent idle timeout..." % dummy, file=stderr)
            providers.dns.lookup_host(dummy, keep_going=False)

    elif args.verbose:
        print("Connection setup done, child process %d exiting." % providers.process.pid())

########################################

# Translate environment variables which may be passed by our caller
# into a more Pythonic form (these are take from vpnc-script)
reasons = Enum('reasons', 'pre_init connect disconnect reconnect attempt_reconnect')
vpncenv = [
    ('reason','reason',lambda x: reasons[x.replace('-','_')]),
    ('gateway','VPNGATEWAY',ip_address),
    ('tundev','TUNDEV',str),
    ('domain','CISCO_DEF_DOMAIN',lambda x: x.split(),[]),
    ('banner','CISCO_BANNER',str),
    ('myaddr','INTERNAL_IP4_ADDRESS',IPv4Address), # a.b.c.d
    ('mtu','INTERNAL_IP4_MTU',int),
    ('netmask','INTERNAL_IP4_NETMASK',IPv4Address), # a.b.c.d
    ('netmasklen','INTERNAL_IP4_NETMASKLEN',int),
    ('network','INTERNAL_IP4_NETADDR',IPv4Address), # a.b.c.d
    ('dns','INTERNAL_IP4_DNS',lambda x: [ip_address(x) for x in x.split()],[]),
    ('nbns','INTERNAL_IP4_NBNS',lambda x: [IPv4Address(x) for x in x.split()],[]),
    ('myaddr6','INTERNAL_IP6_ADDRESS',IPv6Interface), # x:y::z or x:y::z/p
    ('netmask6','INTERNAL_IP6_NETMASK',IPv6Interface), # x:y:z:: or x:y::z/p
    ('dns6','INTERNAL_IP6_DNS',lambda x: [ip_address(x) for x in x.split()],[]),
    ('nsplitinc','CISCO_SPLIT_INC',int,0),
    ('nsplitexc','CISCO_SPLIT_EXC',int,0),
    ('nsplitinc6','CISCO_IPV6_SPLIT_INC',int,0),
    ('nsplitexc6','CISCO_IPV6_SPLIT_EXC',int,0),
    ('idle_timeout','IDLE_TIMEOUT',int,600),
]

def parse_env(environ=os.environ):
    global vpncenv
    env = slurpy()
    for var, envar, maker, *default in vpncenv:
        if envar in environ:
            try: val = maker(environ[envar])
            except Exception as e:
                print('Exception while setting %s from environment variable %s=%r' % (var, envar, environ[envar]), file=stderr)
                raise
        elif default: val, = default
        else: val = None
        if var is not None: env[var] = val

    # IPv4 network is the combination of the network address (e.g. 192.168.0.0) and the netmask (e.g. 255.255.0.0)
    if env.network:
        orig_netaddr = env.network
        env.network = IPv4Network(env.network).supernet(new_prefix=env.netmasklen)
        if env.network.network_address != orig_netaddr:
            print("WARNING: IPv4 network %s/%d has host bits set, replacing with %s" % (orig_netaddr, env.netmasklen, env.network), file=stderr)
        if env.network.netmask!=env.netmask:
            raise AssertionError("IPv4 network (INTERNAL_IP4_{{NETADDR,NETMASK}}) {ad}/{nm} does not match INTERNAL_IP4_NETMASKLEN={nml} (implies /{nmi})".format(
                ad=orig_netaddr, nm=env.netmask, nml=env.netmasklen, nmi=env.network.netmask))
        assert env.network.netmask==env.netmask

    # Need to match behavior of original vpnc-script here
    # Examples:
    #   1) INTERNAL_IP6_ADDRESS=fe80::1, INTERNAL_IP6_NETMASK=fe80::/64  => interface of fe80::1/64,  network of fe80::/64
    #   2) INTERNAL_IP6_ADDRESS=unset,   INTERNAL_IP6_NETMASK=fe80::1/64 => interface of fe80::1/64,  network of fe80::/64
    #   3) INTERNAL_IP6_ADDRESS=2000::1, INTERNAL_IP6_NETMASK=unset      => interface of 2000::1/128, network of 2000::1/128
    if env.myaddr6 or env.netmask6:
        if not env.netmask6:
            env.netmask6 = IPv6Network(env.myaddr6) # case 3 above, /128
        env.myaddr6 = IPv6Interface(env.netmask6)
        env.network6 = env.myaddr6.network
    else:
        env.myaddr6 = None
        env.network6 = None

    env.myaddrs = list(filter(None, (env.myaddr, env.myaddr6)))

    # Handle splits
    env.splitinc = []
    env.splitexc = []
    for pfx, n in chain((('INC', n) for n in range(env.nsplitinc)),
                        (('EXC', n) for n in range(env.nsplitexc))):
        ad = IPv4Address(environ['CISCO_SPLIT_%s_%d_ADDR' % (pfx, n)])
        nm = IPv4Address(environ['CISCO_SPLIT_%s_%d_MASK' % (pfx, n)])
        nml = int(environ['CISCO_SPLIT_%s_%d_MASKLEN' % (pfx, n)])
        net = IPv4Network(ad).supernet(new_prefix=nml)
        if net.network_address != ad:
            print("WARNING: IPv4 split network (CISCO_SPLIT_%s_%d_{ADDR,MASK}) %s/%d has host bits set, replacing with %s" % (pfx, n, ad, nml, net), file=stderr)
        if net.netmask!=nm:
            raise AssertionError("IPv4 split network (CISCO_SPLIT_{pfx}_{n}_{{ADDR,MASK}}) {ad}/{nm} does not match CISCO_SPLIT_{pfx}_{n}_MASKLEN={nml} (implies /{nmi})".format(
                pfx=pfx, n=n, ad=ad, nm=nm, nml=nml, nmi=net.netmask))
        env['split'+pfx.lower()].append(net)

    for pfx, n in chain((('INC', n) for n in range(env.nsplitinc6)),
                        (('EXC', n) for n in range(env.nsplitexc6))):
        ad = IPv6Address(environ['CISCO_IPV6_SPLIT_%s_%d_ADDR' % (pfx, n)])
        nml = int(environ['CISCO_IPV6_SPLIT_%s_%d_MASKLEN' % (pfx, n)])
        net = IPv6Network(ad).supernet(new_prefix=nml)
        if net.network_address != ad:
            print("WARNING: IPv6 split network (CISCO_IPV6_SPLIT_%s_%d_{ADDR,MASKLEN}) %s/%d has host bits set, replacing with %s" % (pfx, n, ad, nml, net), file=stderr)
        env['split'+pfx.lower()].append(net)

    return env

# Parse command-line arguments and environment
def parse_args_and_env(args=None, environ=os.environ):
    p = argparse.ArgumentParser()
    p.add_argument('routes', nargs='*', type=net_or_host_param, help='List of VPN-internal hostnames, subnets (e.g. 192.168.0.0/24), or aliases (e.g. host1=192.168.1.2) to add to routing and /etc/hosts.')
    g = p.add_argument_group('Subprocess options')
    p.add_argument('-k','--kill', default=[], action='append', help='File containing PID to kill before disconnect (may be specified multiple times)')
    p.add_argument('-K','--prevent-idle-timeout', action='store_true', help='Prevent idle timeout by doing random DNS lookups (interval set by $IDLE_TIMEOUT, defaulting to 10 minutes)')
    g = p.add_argument_group('Informational options')
    g.add_argument('--banner', action='store_true', help='Print banner message (default is to suppress it)')
    g = p.add_argument_group('Routing and hostname options')
    g.add_argument('-i','--incoming', action='store_true', help='Allow incoming traffic from VPN (default is to block)')
    g.add_argument('-n','--name', default=None, help='Name of this VPN (default is $TUNDEV)')
    g.add_argument('-d','--domain', action='append', help='Search domain inside the VPN (default is $CISCO_DEF_DOMAIN)')
    g.add_argument('-I','--route-internal', action='store_true', help="Add route for VPN's default subnet (passed in as $INTERNAL_IP*_NET*")
    g.add_argument('-S','--route-splits', action='store_true', help="Add route for VPN's split-tunnel subnets (passed in via $CISCO_SPLIT_*)")
    g.add_argument('--no-host-names', action='store_false', dest='host_names', default=True, help='Do not add either short or long hostnames to /etc/hosts')
    g.add_argument('--no-short-names', action='store_false', dest='short_names', default=True, help="Only add long/fully-qualified domain names to /etc/hosts")
    g = p.add_argument_group('Nameserver options')
    g.add_argument('--no-ns-hosts', action='store_false', dest='ns_hosts', default=True, help='Do not add nameserver aliases to /etc/hosts (default is to name them dns0.tun0, etc.)')
    g.add_argument('--nbns', action='store_true', dest='nbns', help='Include NBNS (Windows/NetBIOS nameservers) as well as DNS nameservers')
    g = p.add_argument_group('Debugging options')
    g.add_argument('--self-test', action='store_true', help='Stop after verifying that environment variables and providers are configured properly.')
    g.add_argument('-v','--verbose', default=0, action='count', help="Explain what %(prog)s is doing")
    p.add_argument('-V','--version', action='version', version='%(prog)s ' + __version__)
    g.add_argument('-D','--dump', action='store_true', help='Dump environment variables passed by caller')
    g.add_argument('--no-fork', action='store_false', dest='fork', help="Don't fork and continue in background on connect")
    g.add_argument('--ppid', type=int, help='PID of calling process (normally autodetected, when using openconnect or vpnc)')
    args = p.parse_args(args)
    env = parse_env(environ)
    return p, args, env

def finalize_args_and_env(args, env):
    global providers

    # use the tunnel device as the VPN name if unspecified
    if args.name is None:
        args.name = env.tundev

    # autodetect parent or grandparent process (skipping intermediary shell)
    if args.ppid is None:
        args.ppid = providers.process.ppid_of(None)
        exe = providers.process.pid2exe(args.ppid)
        if exe and os.path.basename(exe) in ('dash','bash','sh','tcsh','csh','ksh','zsh'):
            args.ppid = providers.process.ppid_of(args.ppid)

    # use the list from the env if --domain wasn't specified, but start with an
    # empty list if it was specified; hence can't use 'default' here:
    if args.domain is None:
        args.domain = env.domain

    args.subnets = []
    args.exc_subnets = []
    args.hosts = []
    args.aliases = {}
    for x in args.routes:
        if isinstance(x, (IPv4Network, IPv6Network)):
            args.subnets.append(x)
        elif isinstance(x, str):
            args.hosts.append(x)
        else:
            hosts, ip = x
            args.aliases.setdefault(ip, []).extend(hosts)
    if args.route_internal:
        if env.network: args.subnets.append(env.network)
        if env.network6: args.subnets.append(env.network6)
    if args.route_splits:
        args.subnets.extend(env.splitinc)
        args.exc_subnets.extend(env.splitexc)

def main(args=None, environ=os.environ):
    global providers

<<<<<<< HEAD
    try:
        p, args, env = parse_args_and_env(args, environ)

        providers = slurpy()
        for pn, pv in get_default_providers().items():
            try:
                if isinstance(pv, Exception):
                    raise pv
                providers[pn] = pv()
            except Exception as e:
                print("WARNING: Couldn't configure {} provider: {}".format(pn, e), file=stderr)
        missing_required = {p for p in ('route', 'process', 'hosts', 'dns') if p not in providers}
        if missing_required:
            raise RuntimeError("Aborting because providers for %s are required; use --help for more information" % ' '.join(missing_required))

        finalize_args_and_env(args, env)

        if env.myaddr6 or env.netmask6:
            print('WARNING: IPv6 address or netmask set, but this version of %s has only rudimentary support for them.' % p.prog, file=stderr)
        if env.dns6:
            print('WARNING: IPv6 DNS servers set, but this version of %s does not know how to handle them' % p.prog, file=stderr)
        if any(v.startswith('CISCO_IPV6_SPLIT_') for v in environ):
            print('WARNING: CISCO_IPV6_SPLIT_* environment variables set, but this version of %s does not handle them' % p.prog, file=stderr)
        if args.dump:
            exe = providers.process.pid2exe(args.ppid)
            caller = '%s (PID %d)'%(exe, args.ppid) if exe else 'PID %d' % args.ppid

            print('Called by %s with environment variables for vpnc-script:' % caller, file=stderr)
            width = max((len(envar) for var, envar, *rest in vpncenv if envar in environ), default=0)
            for var, envar, *rest in vpncenv:
                if envar in environ:
                    pyvar = var+'='+repr(env[var]) if var else 'IGNORED'
                    print('  %-*s => %s' % (width, envar, pyvar), file=stderr)
            if env.splitinc:
                print('  %-*s => %s=%r' % (width, 'CISCO_SPLIT_INC_*', 'splitinc', env.splitinc), file=stderr)
            if env.splitexc:
                print('  %-*s => %s=%r' % (width, 'CISCO_SPLIT_EXC_*', 'splitexc', env.splitexc), file=stderr)

    except Exception as e:
        if args.self_test:
            print('******************************************************************************************', file=stderr)
            print('*** Self-test did not pass. Double-check that you are running as root (e.g. with sudo) ***', file=stderr)
            print('******************************************************************************************', file=stderr)
        raise SystemExit(*e.args)

    else:
        if args.self_test:
            print('***************************************************************************', file=stderr)
            print('*** Self-test passed. Try using vpn-slice with openconnect or vpnc now. ***', file=stderr)
            print('***************************************************************************', file=stderr)
        raise SystemExit()
=======
    providers = slurpy()
    for pn, pv in get_default_providers().items():
        try:
            if isinstance(pv, Exception):
                raise pv
            providers[pn] = pv()
        except Exception as e:
            print("WARNING: Couldn't configure {} provider: {}".format(pn, e), file=stderr)
    missing_required = {p for p in ('route', 'process', 'hosts', 'dns') if p not in providers}
    if missing_required:
        raise SystemExit("Aborting because providers for %s are required; use --help for more information" % ' '.join(missing_required))

    finalize_args_and_env(args, env)

    if env.myaddr6 or env.netmask6:
        print('WARNING: IPv6 address or netmask set. Support for IPv6 in %s should be considered BETA-QUALITY.' % p.prog, file=stderr)
    if args.dump:
        exe = providers.process.pid2exe(args.ppid)
        caller = '%s (PID %d)'%(exe, args.ppid) if exe else 'PID %d' % args.ppid

        print('Called by %s with environment variables for vpnc-script:' % caller, file=stderr)
        width = max((len(envar) for var, envar, *rest in vpncenv if envar in environ), default=0)
        for var, envar, *rest in vpncenv:
            if envar in environ:
                pyvar = var+'='+repr(env[var]) if var else 'IGNORED'
                print('  %-*s => %s' % (width, envar, pyvar), file=stderr)
        if env.splitinc:
            print('  %-*s => %s=%r' % (width, 'CISCO_*SPLIT_INC_*', 'splitinc', env.splitinc), file=stderr)
        if env.splitexc:
            print('  %-*s => %s=%r' % (width, 'CISCO_*SPLIT_EXC_*', 'splitexc', env.splitexc), file=stderr)
>>>>>>> daa2fa9d

    if env.reason is None:
        raise SystemExit("Must be called as vpnc-script, with $reason set; use --help for more information")
    elif env.reason==reasons.pre_init:
        do_pre_init(env, args)
    elif env.reason==reasons.disconnect:
        do_disconnect(env, args)
    elif env.reason in (reasons.reconnect, reasons.attempt_reconnect):
        # FIXME: is there anything that reconnect or attempt_reconnect /should/ do
        # on a modern system (Linux) which automatically removes routes to
        # a tunnel adapter that has been removed? I am not clear on whether
        # any other behavior is potentially useful.
        #
        # See these issue comments for some relevant discussion:
        #   https://gitlab.com/openconnect/openconnect/issues/17#note_131764677
        #   https://github.com/dlenski/vpn-slice/pull/14#issuecomment-488129621

        if args.verbose:
            print('WARNING: %s ignores reason=%s' % (p.prog, env.reason.name), file=stderr)
    elif env.reason==reasons.connect:
        do_connect(env, args)

        # we continue running in a new child process, so the VPN can actually
        # start in the background, because we need to actually send traffic to it
        if args.fork and os.fork():
            raise SystemExit

        do_post_connect(env, args)

if __name__=='__main__':
    main()<|MERGE_RESOLUTION|>--- conflicted
+++ resolved
@@ -440,7 +440,6 @@
 def main(args=None, environ=os.environ):
     global providers
 
-<<<<<<< HEAD
     try:
         p, args, env = parse_args_and_env(args, environ)
 
@@ -459,11 +458,7 @@
         finalize_args_and_env(args, env)
 
         if env.myaddr6 or env.netmask6:
-            print('WARNING: IPv6 address or netmask set, but this version of %s has only rudimentary support for them.' % p.prog, file=stderr)
-        if env.dns6:
-            print('WARNING: IPv6 DNS servers set, but this version of %s does not know how to handle them' % p.prog, file=stderr)
-        if any(v.startswith('CISCO_IPV6_SPLIT_') for v in environ):
-            print('WARNING: CISCO_IPV6_SPLIT_* environment variables set, but this version of %s does not handle them' % p.prog, file=stderr)
+        print('WARNING: IPv6 address or netmask set. Support for IPv6 in %s should be considered BETA-QUALITY.' % p.prog, file=stderr)
         if args.dump:
             exe = providers.process.pid2exe(args.ppid)
             caller = '%s (PID %d)'%(exe, args.ppid) if exe else 'PID %d' % args.ppid
@@ -475,9 +470,9 @@
                     pyvar = var+'='+repr(env[var]) if var else 'IGNORED'
                     print('  %-*s => %s' % (width, envar, pyvar), file=stderr)
             if env.splitinc:
-                print('  %-*s => %s=%r' % (width, 'CISCO_SPLIT_INC_*', 'splitinc', env.splitinc), file=stderr)
+                print('  %-*s => %s=%r' % (width, 'CISCO_*SPLIT_INC_*', 'splitinc', env.splitinc), file=stderr)
             if env.splitexc:
-                print('  %-*s => %s=%r' % (width, 'CISCO_SPLIT_EXC_*', 'splitexc', env.splitexc), file=stderr)
+                print('  %-*s => %s=%r' % (width, 'CISCO_*SPLIT_EXC_*', 'splitexc', env.splitexc), file=stderr)
 
     except Exception as e:
         if args.self_test:
@@ -492,38 +487,6 @@
             print('*** Self-test passed. Try using vpn-slice with openconnect or vpnc now. ***', file=stderr)
             print('***************************************************************************', file=stderr)
         raise SystemExit()
-=======
-    providers = slurpy()
-    for pn, pv in get_default_providers().items():
-        try:
-            if isinstance(pv, Exception):
-                raise pv
-            providers[pn] = pv()
-        except Exception as e:
-            print("WARNING: Couldn't configure {} provider: {}".format(pn, e), file=stderr)
-    missing_required = {p for p in ('route', 'process', 'hosts', 'dns') if p not in providers}
-    if missing_required:
-        raise SystemExit("Aborting because providers for %s are required; use --help for more information" % ' '.join(missing_required))
-
-    finalize_args_and_env(args, env)
-
-    if env.myaddr6 or env.netmask6:
-        print('WARNING: IPv6 address or netmask set. Support for IPv6 in %s should be considered BETA-QUALITY.' % p.prog, file=stderr)
-    if args.dump:
-        exe = providers.process.pid2exe(args.ppid)
-        caller = '%s (PID %d)'%(exe, args.ppid) if exe else 'PID %d' % args.ppid
-
-        print('Called by %s with environment variables for vpnc-script:' % caller, file=stderr)
-        width = max((len(envar) for var, envar, *rest in vpncenv if envar in environ), default=0)
-        for var, envar, *rest in vpncenv:
-            if envar in environ:
-                pyvar = var+'='+repr(env[var]) if var else 'IGNORED'
-                print('  %-*s => %s' % (width, envar, pyvar), file=stderr)
-        if env.splitinc:
-            print('  %-*s => %s=%r' % (width, 'CISCO_*SPLIT_INC_*', 'splitinc', env.splitinc), file=stderr)
-        if env.splitexc:
-            print('  %-*s => %s=%r' % (width, 'CISCO_*SPLIT_EXC_*', 'splitexc', env.splitexc), file=stderr)
->>>>>>> daa2fa9d
 
     if env.reason is None:
         raise SystemExit("Must be called as vpnc-script, with $reason set; use --help for more information")
